--- conflicted
+++ resolved
@@ -202,27 +202,6 @@
 #[derive(Clone, Copy, Debug, Eq, Hash, Ord, PartialEq, PartialOrd)]
 pub struct Uuid(UuidBytes);
 
-<<<<<<< HEAD
-=======
-/// An adaptor for formatting a `Uuid` as a simple string.
-#[derive(Clone, Copy, Debug, Eq, Hash, Ord, PartialEq, PartialOrd)]
-pub struct Simple<'a> {
-    inner: &'a Uuid,
-}
-
-/// An adaptor for formatting a `Uuid` as a hyphenated string.
-#[derive(Clone, Copy, Debug, Eq, Hash, Ord, PartialEq, PartialOrd)]
-pub struct Hyphenated<'a> {
-    inner: &'a Uuid,
-}
-
-/// An adaptor for formatting a `Uuid` as a URN string.
-#[derive(Clone, Copy, Debug, Eq, Hash, Ord, PartialEq, PartialOrd)]
-pub struct Urn<'a> {
-    inner: &'a Uuid,
-}
-
->>>>>>> 590d56c9
 /// Error details for string parsing failures.
 // TODO(kinggoesgaming): refactor this into its own module
 // BODY: The parsing error context needs to be improved
@@ -860,102 +839,6 @@
     }
 }
 
-<<<<<<< HEAD
-=======
-impl<'a> fmt::Display for Simple<'a> {
-    fn fmt(&self, f: &mut fmt::Formatter) -> fmt::Result {
-        fmt::LowerHex::fmt(self, f)
-    }
-}
-
-impl<'a> fmt::UpperHex for Simple<'a> {
-    fn fmt(&self, f: &mut fmt::Formatter) -> fmt::Result {
-        for byte in self.inner.as_bytes() {
-            write!(f, "{:02X}", byte)?;
-        }
-        Ok(())
-    }
-}
-
-impl<'a> fmt::LowerHex for Simple<'a> {
-    fn fmt(&self, f: &mut fmt::Formatter) -> fmt::Result {
-        for byte in self.inner.as_bytes() {
-            write!(f, "{:02x}", byte)?;
-        }
-        Ok(())
-    }
-}
-
-impl<'a> fmt::Display for Hyphenated<'a> {
-    fn fmt(&self, f: &mut fmt::Formatter) -> fmt::Result {
-        fmt::LowerHex::fmt(self, f)
-    }
-}
-
-macro_rules! hyphenated_write {
-    ($f:expr, $format:expr, $bytes:expr) => {{
-        let data1 = u32::from($bytes[0]) << 24
-            | u32::from($bytes[1]) << 16
-            | u32::from($bytes[2]) << 8
-            | u32::from($bytes[3]);
-
-        let data2 = u16::from($bytes[4]) << 8 | u16::from($bytes[5]);
-
-        let data3 = u16::from($bytes[6]) << 8 | u16::from($bytes[7]);
-
-        write!(
-            $f,
-            $format,
-            data1,
-            data2,
-            data3,
-            $bytes[8],
-            $bytes[9],
-            $bytes[10],
-            $bytes[11],
-            $bytes[12],
-            $bytes[13],
-            $bytes[14],
-            $bytes[15]
-        )
-    }};
-}
-
-impl<'a> fmt::UpperHex for Hyphenated<'a> {
-    fn fmt(&self, f: &mut fmt::Formatter) -> fmt::Result {
-        hyphenated_write!(
-            f,
-            "{:08X}-\
-             {:04X}-\
-             {:04X}-\
-             {:02X}{:02X}-\
-             {:02X}{:02X}{:02X}{:02X}{:02X}{:02X}",
-            self.inner.as_bytes()
-        )
-    }
-}
-
-impl<'a> fmt::LowerHex for Hyphenated<'a> {
-    fn fmt(&self, f: &mut fmt::Formatter) -> fmt::Result {
-        hyphenated_write!(
-            f,
-            "{:08x}-\
-             {:04x}-\
-             {:04x}-\
-             {:02x}{:02x}-\
-             {:02x}{:02x}{:02x}{:02x}{:02x}{:02x}",
-            self.inner.as_bytes()
-        )
-    }
-}
-
-impl<'a> fmt::Display for Urn<'a> {
-    fn fmt(&self, f: &mut fmt::Formatter) -> fmt::Result {
-        write!(f, "urn:uuid:{}", self.inner.hyphenated())
-    }
-}
-
->>>>>>> 590d56c9
 #[cfg(test)]
 mod tests {
     extern crate std;
