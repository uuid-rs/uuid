--- conflicted
+++ resolved
@@ -552,11 +552,7 @@
             }
 
             fn visit_bytes<E: de::Error>(&mut self, value: &[u8]) -> Result<Uuid, E> {
-<<<<<<< HEAD
-                Uuid::from_bytes(value).ok_or(E::custom("Expected 16 bytes."))
-=======
                 Uuid::from_bytes(value).or(Err(E::syntax("Expected 16 bytes.")))
->>>>>>> c197ba73
             }
         }
 
