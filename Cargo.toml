[package]
authors = [
    "Ashley Mannix<ashleymannix@live.com.au>",
    "Christopher Armstrong",
    "Dylan DPC<dylan.dpc@gmail.com>",
    "Hunar Roop Kahlon<hunar.roop@gmail.com>"
]
description = "A library to generate and parse UUIDs."
documentation = "https://docs.rs/uuid"
exclude = [
    ".github/**",
    ".travis.yml",
    "appveyor.yml",
    "bors.toml"
]
license = "Apache-2.0 OR MIT"
homepage = "https://github.com/uuid-rs/uuid"
name = "uuid"
readme = "README.md"
repository = "https://github.com/uuid-rs/uuid"
version = "0.6.5"

[package.metadata.docs.rs]
all-features = true

<<<<<<< HEAD
[dependencies]
serde = { version = "1.0.16", optional = true, default-features = false }
rand = { version = "0.4", optional = true }
sha1 = { version = "0.6", optional = true }
md5 = { version = "0.3", optional = true }
slog = { version = "2", optional = true }
cfg-if = "0.1"
byteorder = { version = "1", optional = true, default-features = false, features = ["i128"]}
=======
[package.metadata.playground]
features = ["serde", "u128", "v1", "v3", "v4", "v5"]

[dependencies.byteorder]
default-features = false
features = ["i128"]
optional = true
version = "1"
>>>>>>> 9fc4ebd2

[dependencies.cfg-if]
version = "0.1.2"

[dependencies.md5]
optional = true
version = "0.3"

[dependencies.rand]
optional = true
version = "0.4"

[dependencies.serde]
default-features = false
optional = true
version = "1.0.56"

[dependencies.sha1]
optional = true
version = "0.6"

[dependencies.slog]
optional = true
version = "2"

[dev-dependencies.serde_test]
version = "1.0.56"

[features]
default = ["std"]
nightly = []
std = []
<<<<<<< HEAD
use_std = ["std"] # Compatibility shim for 0.5 and earlier
u128 = ["nightly"]
=======
>>>>>>> 9fc4ebd2
v1 = []
v3 = ["md5", "rand"]
v4 = ["rand"]
v5 = ["sha1", "rand"]

# deprecated
#------------------------
# Use `"std"` instead
use_std = ["std"]

# since rust 1.26.0
u128 = ["byteorder"]

# nightly rust
#------------------------
# Allow using `const fn`s
const_fn = ["nightly"]
# Nightly marker feature gate
nightly = []<|MERGE_RESOLUTION|>--- conflicted
+++ resolved
@@ -23,16 +23,6 @@
 [package.metadata.docs.rs]
 all-features = true
 
-<<<<<<< HEAD
-[dependencies]
-serde = { version = "1.0.16", optional = true, default-features = false }
-rand = { version = "0.4", optional = true }
-sha1 = { version = "0.6", optional = true }
-md5 = { version = "0.3", optional = true }
-slog = { version = "2", optional = true }
-cfg-if = "0.1"
-byteorder = { version = "1", optional = true, default-features = false, features = ["i128"]}
-=======
 [package.metadata.playground]
 features = ["serde", "u128", "v1", "v3", "v4", "v5"]
 
@@ -41,7 +31,6 @@
 features = ["i128"]
 optional = true
 version = "1"
->>>>>>> 9fc4ebd2
 
 [dependencies.cfg-if]
 version = "0.1.2"
@@ -72,13 +61,7 @@
 
 [features]
 default = ["std"]
-nightly = []
 std = []
-<<<<<<< HEAD
-use_std = ["std"] # Compatibility shim for 0.5 and earlier
-u128 = ["nightly"]
-=======
->>>>>>> 9fc4ebd2
 v1 = []
 v3 = ["md5", "rand"]
 v4 = ["rand"]
